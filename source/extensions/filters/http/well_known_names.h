--- conflicted
+++ resolved
@@ -50,13 +50,10 @@
   const std::string JwtAuthn = "envoy.filters.http.jwt_authn";
   // Header to metadata filter
   const std::string HeaderToMetadata = "envoy.filters.http.header_to_metadata";
-<<<<<<< HEAD
+  // Tap filter
+  const std::string Tap = "envoy.filters.http.tap";
   // Wasm filter
   const std::string Wasm = "envoy.filters.http.wasm";
-=======
-  // Tap filter
-  const std::string Tap = "envoy.filters.http.tap";
->>>>>>> cff38448
 
   // Converts names from v1 to v2
   const Config::V1Converter v1_converter_;
