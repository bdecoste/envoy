#pragma once

#include <cstdint>
#include <string>

#include "envoy/common/exception.h"
#include "envoy/grpc/status.h"
#include "envoy/http/filter.h"
#include "envoy/http/header_map.h"
#include "envoy/http/message.h"

#include "common/grpc/status.h"
#include "common/protobuf/protobuf.h"

#include "absl/types/optional.h"
#include "grpcpp/grpcpp.h"

namespace Envoy {
namespace Grpc {

class Exception : public EnvoyException {
public:
  Exception(const absl::optional<uint64_t>& grpc_status, const std::string& message)
      : EnvoyException(message), grpc_status_(grpc_status) {}

  const absl::optional<uint64_t> grpc_status_;
};

class Common {
public:
  /**
   * @param headers the headers to parse.
   * @return bool indicating whether content-type is gRPC.
   */
  static bool hasGrpcContentType(const Http::HeaderMap& headers);

  /**
   * @param headers the headers to parse.
   * @param bool indicating whether the header is at end_stream.
   * @return bool indicating whether the header is a gRPC response header
   */
  static bool isGrpcResponseHeader(const Http::HeaderMap& headers, bool end_stream);

  /**
   * Returns the GrpcStatus code from a given set of trailers, if present.
   * @param trailers the trailers to parse.
   * @return absl::optional<Status::GrpcStatus> the parsed status code or InvalidCode if no valid
   * status is found.
   */
  static absl::optional<Status::GrpcStatus> getGrpcStatus(const Http::HeaderMap& trailers);

  /**
   * Returns the grpc-message from a given set of trailers, if present.
   * @param trailers the trailers to parse.
   * @return std::string the gRPC status message or empty string if grpc-message is not present in
   *         trailers.
   */
  static std::string getGrpcMessage(const Http::HeaderMap& trailers);

  /**
   * Parse gRPC header 'grpc-timeout' value to a duration in milliseconds.
   * @param request_headers the header map from which to extract the value of 'grpc-timeout' header.
   *        If this header is missing the timeout corresponds to infinity. The header is encoded in
   *        maximum of 8 decimal digits and a char for the unit.
   * @return std::chrono::milliseconds the duration in milliseconds. A zero value corresponding to
   *         infinity is returned if 'grpc-timeout' is missing or malformed.
   */
  static std::chrono::milliseconds getGrpcTimeout(Http::HeaderMap& request_headers);

  /**
   * Encode 'timeout' into 'grpc-timeout' format.
   * @param timeout the duration in std::chrono::milliseconds.
   * @param value the HeaderString onto which format the timeout in 'grpc-timeout' format, up to
   *        8 decimal digits and a letter indicating the unit.
   */
  static void toGrpcTimeout(const std::chrono::milliseconds& timeout, Http::HeaderString& value);

  /**
   * Charge a success/failure stat to a cluster/service/method.
   * @param cluster supplies the target cluster.
   * @param protocol supplies the downstream protocol in use, either gRPC or gRPC-Web.
   * @param grpc_service supplies the service name.
   * @param grpc_method supplies the method name.
   * @param grpc_status supplies the gRPC status.
   */
  static void chargeStat(const Upstream::ClusterInfo& cluster, const std::string& protocol,
                         const std::string& grpc_service, const std::string& grpc_method,
                         const Http::HeaderEntry* grpc_status);

  /**
   * Charge a success/failure stat to a cluster/service/method.
   * @param cluster supplies the target cluster.
   * @param protocol supplies the downstream protocol in use, either "grpc" or "grpc-web".
   * @param grpc_service supplies the service name.
   * @param grpc_method supplies the method name.
   * @param success supplies whether the call succeeded.
   */
  static void chargeStat(const Upstream::ClusterInfo& cluster, const std::string& protocol,
                         const std::string& grpc_service, const std::string& grpc_method,
                         bool success);

  /**
   * Charge a success/failure stat to a cluster/service/method.
   * @param cluster supplies the target cluster.
   * @param grpc_service supplies the service name.
   * @param grpc_method supplies the method name.
   * @param success supplies whether the call succeeded.
   */
  static void chargeStat(const Upstream::ClusterInfo& cluster, const std::string& grpc_service,
                         const std::string& grpc_method, bool success);

  /**
   * Resolve the gRPC service and method from the HTTP2 :path header.
   * @param path supplies the :path header.
   * @param service supplies the output pointer of the gRPC service.
   * @param method supplies the output pointer of the gRPC method.
   * @return bool true if both gRPC serve and method have been resolved successfully.
   */
  static bool resolveServiceAndMethod(const Http::HeaderEntry* path, std::string* service,
                                      std::string* method);

  /**
<<<<<<< HEAD
   * Serialize protobuf message. With grpc header.
=======
   * Serialize protobuf message with gRPC frame header.
>>>>>>> 228a963d
   */
  static Buffer::InstancePtr serializeToGrpcFrame(const Protobuf::Message& message);

  /**
   * Serialize protobuf message. Without grpc header.
   */
  static Buffer::InstancePtr serializeMessage(const Protobuf::Message& message);

  /**
   * Serialize protobuf message. Without grpc header.
   */
  static Buffer::InstancePtr serializeMessage(const Protobuf::Message& message);

  /**
   * Prepare headers for protobuf service.
   */
  static Http::MessagePtr prepareHeaders(const std::string& upstream_cluster,
                                         const std::string& service_full_name,
                                         const std::string& method_name,
                                         const absl::optional<std::chrono::milliseconds>& timeout);

  /**
   * Basic validation of gRPC response, @throws Grpc::Exception in case of non successful response.
   */
  static void validateResponse(Http::Message& http_response);

  /**
   * @return const std::string& type URL prefix.
   */
  static const std::string& typeUrlPrefix();

  /**
   * Prefix type URL to a qualified name.
   * @param qualified_name packagename.messagename.
   * @return qualified_name prefixed with typeUrlPrefix + "/".
   */
  static std::string typeUrl(const std::string& qualified_name);

  /**
<<<<<<< HEAD
   * BUild grpc::ByteBuffer which aliases the data in a Buffer::InstancePtr.
   * @param bufferInstance source data container.
   * @return byteBuffer target container aliased to the data in Buffer::Instance and owning the
   * Buffer::Instance.
   */
  static grpc::ByteBuffer makeByteBuffer(Buffer::InstancePtr bufferInstance);

  /**
   * BUild Buffer::Instance which aliases the data in a grpc::ByteBuffer.
   * @param byteBuffer source data container.
   * @param Buffer::InstancePtr target container aliased to the data in grpc::ByteBuffer.
   */
  static Buffer::InstancePtr makeBufferInstance(const grpc::ByteBuffer& byteBuffer);
=======
   * Prepend a gRPC frame header to a Buffer::Instance containing a single gRPC frame.
   * @param buffer containing the frame data which will be modified.
   */
  static void prependGrpcFrameHeader(Buffer::Instance& buffer);
>>>>>>> 228a963d

private:
  static void checkForHeaderOnlyError(Http::Message& http_response);
};

} // namespace Grpc
} // namespace Envoy<|MERGE_RESOLUTION|>--- conflicted
+++ resolved
@@ -120,18 +120,9 @@
                                       std::string* method);
 
   /**
-<<<<<<< HEAD
-   * Serialize protobuf message. With grpc header.
-=======
    * Serialize protobuf message with gRPC frame header.
->>>>>>> 228a963d
    */
   static Buffer::InstancePtr serializeToGrpcFrame(const Protobuf::Message& message);
-
-  /**
-   * Serialize protobuf message. Without grpc header.
-   */
-  static Buffer::InstancePtr serializeMessage(const Protobuf::Message& message);
 
   /**
    * Serialize protobuf message. Without grpc header.
@@ -164,7 +155,6 @@
   static std::string typeUrl(const std::string& qualified_name);
 
   /**
-<<<<<<< HEAD
    * BUild grpc::ByteBuffer which aliases the data in a Buffer::InstancePtr.
    * @param bufferInstance source data container.
    * @return byteBuffer target container aliased to the data in Buffer::Instance and owning the
@@ -178,12 +168,12 @@
    * @param Buffer::InstancePtr target container aliased to the data in grpc::ByteBuffer.
    */
   static Buffer::InstancePtr makeBufferInstance(const grpc::ByteBuffer& byteBuffer);
-=======
+
+  /**
    * Prepend a gRPC frame header to a Buffer::Instance containing a single gRPC frame.
    * @param buffer containing the frame data which will be modified.
    */
   static void prependGrpcFrameHeader(Buffer::Instance& buffer);
->>>>>>> 228a963d
 
 private:
   static void checkForHeaderOnlyError(Http::Message& http_response);
