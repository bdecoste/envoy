--- conflicted
+++ resolved
@@ -46,11 +46,7 @@
         "//source/extensions/filters/common/ratelimit:ratelimit_registration_lib",
         "@envoy_api//envoy/api/v2:lds_cc",
         "@envoy_api//envoy/config/bootstrap/v2:bootstrap_cc",
-<<<<<<< HEAD
-        "@envoy_api//envoy/config/trace/v2:trace_cc",
         "@envoy_api//envoy/config/wasm/v2:wasm_cc",
-=======
->>>>>>> cff38448
     ],
 )
 
